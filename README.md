--- conflicted
+++ resolved
@@ -1,7 +1,6 @@
 # Directed
 
 > [!CAUTION]
-<<<<<<< HEAD
 > This is library is in pre-release and its API may change. Until it enters RC, it can only be installed via GitHub.
 
 Directed is a flexible, minimal scheduler written in TypeScript. It is powered by a directed acyclic graph (DAG) allowing for dependency-based scheduling.
@@ -101,7 +100,4 @@
 
 ### getTag
 
-### debug
-=======
-> This is library is in pre-release and its API may change. Until it enters RC, it can only be installed via GitHub. Proper docs are in the works.
->>>>>>> cce802d0
+### debug